--- conflicted
+++ resolved
@@ -168,11 +168,8 @@
                 frames.append(self.transform(img))
         cap.release()
         video_tensor = torch.stack(frames, dim=1)
-<<<<<<< HEAD
+        selected = video_tensor
         central_idx = len(frames) // 2
-=======
-        selected, central_idx = self.select_frames(video_tensor)
->>>>>>> 465df42f
     
         # Select the frame for depth and normal computation
         pil_central = raw[central_idx].resize((self.IMG_SIZE, self.IMG_SIZE), Image.BILINEAR)
